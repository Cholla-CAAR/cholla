--- conflicted
+++ resolved
@@ -4,23 +4,15 @@
 
 ######################################
 # number of grid cells in the x dimension
-nx=1024
+nx=256
 # number of grid cells in the y dimension
-ny=1024
+ny=256
 # number of grid cells in the z dimension
-nz=512
-# final output time
-<<<<<<< HEAD
-tout=609000
+nz=256
+tout=690000
 #tout=0
 # time interval for output
-outstep=3000
-=======
-#tout=690000
-tout=0
-# time interval for output
 outstep=2300
->>>>>>> 4ff64152
 # value of gamma
 gamma=1.6666667
 # name of initial conditions
@@ -30,10 +22,10 @@
 # domain properties
 xmin=-20
 ymin=-20
-zmin=-10
+zmin=-20
 xlen=40
 ylen=40
-zlen=20
+zlen=40
 # type of boundary conditions
 xl_bcnd=3
 xu_bcnd=3
@@ -43,10 +35,7 @@
 zu_bcnd=3
 custom_bcnd=disk_3D
 # path to output directory
-outdir=/Volumes/data1/evan/data/disk_3D/128/hdf5/
+#outdir=/Volumes/data1/evan/data/disk_3D/128/hdf5/
 #outdir=/gsfs1/rsgrps/brant/evan/data/disk_3D/128/hdf5/
 #outdir=/Users/evan/Desktop/data/disk_3D/128/hdf5/
-<<<<<<< HEAD
 outdir=/lustre/atlas/proj-shared/ast125/data/disk_3D/1024/hdf5/raw/
-=======
->>>>>>> 4ff64152
