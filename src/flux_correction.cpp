--- conflicted
+++ resolved
@@ -68,7 +68,7 @@
         // if there is a problem, redo the update for that cell using first-order fluxes
         if (d_new < 0.0 || d_new != d_new || P_new < 0.0 || P_new != P_new || E_new < 0.0 || E_new != E_new || T > 1.0e9) {
         //if (d_new < 0.0 || d_new != d_new || P_new < 0.0 || P_new != P_new || E_new < 0.0 || E_new != E_new) {
-          printf("%3d %3d %3d BC: d: %e  E:%e  P:%e  T:%e\n", i+nx_local_start, j+ny_local_start, k+nz_local_start, d_new, E_new, P_new, T);
+          printf("%3d %3d %3d BC: d: %e  E:%e  P:%e  n:%e  T:%e\n", i+nx_local_start, j+ny_local_start, k+nz_local_start, d_new, E_new, P_new, n, T);
           //printf("%3d %3d %3d BC: d: %e  E:%e  P:%e  T:%e\n", i, j, k, d_new, E_new, P_new, T);
 
 /*
@@ -147,7 +147,7 @@
           // if the ratio of conservatively calculated internal energy to total energy
           // is greater than 1/1000,
           // use the conservatively calculated internal energy to do the internal energy update
-          if (ge2/E > 0.001) {
+          if (ge2 > 0.0 && E > 0.0 && ge2/E > 0.001) {
             C2[(nfields-1)*n_cells + id] = ge2;
             ge1 = ge2;
           }     
@@ -191,11 +191,12 @@
           E_new = C2[4*n_cells + id];
           P_new = (E_new - 0.5*d_new*(vx_new*vx_new + vy_new*vy_new + vz_new*vz_new))*(gama-1.0);
           // recalculate the temperature
-          Real n = d_new*DENSITY_UNIT / (1.27 * MP);
+          Real n = d_new*DENSITY_UNIT / (0.6 * MP);
+          //Real n = d_new*DENSITY_UNIT / (1.27 * MP);
           #ifdef DE
           Real T = P_new*PRESSURE_UNIT/(n*KB);
           #endif
-          printf("%3d %3d %3d FC  d: %e  E:%e  P:%e  T:%e\n", i+nx_local_start, j+ny_local_start, k+nz_local_start, d_new, E_new, P_new, T);
+          printf("%3d %3d %3d FC  d: %e  E:%e  P:%e  n:%e  T:%e\n", i+nx_local_start, j+ny_local_start, k+nz_local_start, d_new, E_new, P_new, n, T);
           //printf("%3d %3d %3d FC  d: %e  E:%e  P:%e  T:%e\n", i, j, k, d_new, E_new, P_new, T);
           //if (d_new < 0.0 || d_new != d_new || P_new < 0.0 || P_new != P_new) printf("FLUX CORRECTION FAILED: %d %d %d %e %e\n", i+nx_local_start, j+ny_local_start, k+nz_local_start, d_new, P_new);
           //if (d_new < 0.0 || d_new != d_new || P_new < 0.0 || P_new != P_new) printf("FLUX CORRECTION FAILED: %d %d %d %e %e\n", i, j, k, d_new, P_new);
@@ -859,116 +860,6 @@
   C1[id+5*n_cells] = d_av*C_av;
   #endif
 
-<<<<<<< HEAD
-  Real n = d_av*DENSITY_UNIT/(0.6*MP);
-=======
-  
-  /*
-  Real d_diff = 1.0e6 - C1[id];
-  C1[id] = 1.0e6;
-  C1[imo] -= d_diff/6.0;
-  C1[ipo] -= d_diff/6.0;
-  C1[jmo] -= d_diff/6.0;
-  C1[jpo] -= d_diff/6.0;
-  C1[kmo] -= d_diff/6.0;
-  C1[kpo] -= d_diff/6.0;
-  */
-        
-  /*
-  Real d_av, vx_av, vy_av, vz_av, P_av;
-  Real d_ijk, vx_ijk, vy_ijk, vz_ijk, P_ijk;
-  Real d_imo, vx_imo, vy_imo, vz_imo, P_imo;
-  Real d_ipo, vx_ipo, vy_ipo, vz_ipo, P_ipo;
-  Real d_jmo, vx_jmo, vy_jmo, vz_jmo, P_jmo;
-  Real d_jpo, vx_jpo, vy_jpo, vz_jpo, P_jpo;
-  Real d_kmo, vx_kmo, vy_kmo, vz_kmo, P_kmo;
-  Real d_kpo, vx_kpo, vy_kpo, vz_kpo, P_kpo;
-  d_av = (C1[imo]+C1[ipo]+C1[jmo]+C1[jpo]+C1[kmo]+C1[kpo])/6.0;
-  d_ijk = C1[id];
-  vx_ijk = C1[id+n_cells]/d_ijk;
-  vy_ijk = C1[id+2*n_cells]/d_ijk;
-  vz_ijk = C1[id+3*n_cells]/d_ijk;
-  d_imo = C1[imo];
-  vx_imo = C1[imo+n_cells]/d_imo;
-  vy_imo = C1[imo+2*n_cells]/d_imo;
-  vz_imo = C1[imo+3*n_cells]/d_imo;
-  d_ipo = C1[ipo];
-  vx_ipo = C1[ipo+n_cells]/d_ipo;
-  vy_ipo = C1[ipo+2*n_cells]/d_ipo;
-  vz_ipo = C1[ipo+3*n_cells]/d_ipo;
-  d_jmo = C1[jmo];
-  vx_jmo = C1[jmo+n_cells]/d_jmo;
-  vy_jmo = C1[jmo+2*n_cells]/d_jmo;
-  vz_jmo = C1[jmo+3*n_cells]/d_jmo;
-  d_jpo = C1[jpo];
-  vx_jpo = C1[jpo+n_cells]/d_jpo;
-  vy_jpo = C1[jpo+2*n_cells]/d_jpo;
-  vz_jpo = C1[jpo+3*n_cells]/d_jpo;
-  d_kmo = C1[kmo];
-  vx_kmo = C1[kmo+n_cells]/d_kmo;
-  vy_kmo = C1[kmo+2*n_cells]/d_kmo;
-  vz_kmo = C1[kmo+3*n_cells]/d_kmo;
-  d_kpo = C1[kpo];
-  vx_kpo = C1[kpo+n_cells]/d_kpo;
-  vy_kpo = C1[kpo+2*n_cells]/d_kpo;
-  vz_kpo = C1[kpo+3*n_cells]/d_kpo;
-  P_imo = (C1[imo+4*n_cells] - 0.5*d_imo*(vx_imo*vx_imo + vy_imo*vy_imo + vz_imo*vz_imo))*(gama-1.0);
-  if (P_imo < 0.0) printf("P_imo: %e\n", P_imo);
-  P_ipo = (C1[ipo+4*n_cells] - 0.5*d_ipo*(vx_ipo*vx_ipo + vy_ipo*vy_ipo + vz_ipo*vz_ipo))*(gama-1.0);
-  if (P_ipo < 0.0) printf("P_ipo: %e\n", P_ipo);
-  P_jmo = (C1[jmo+4*n_cells] - 0.5*d_jmo*(vx_jmo*vx_jmo + vy_jmo*vy_jmo + vz_jmo*vz_jmo))*(gama-1.0);
-  if (P_jmo < 0.0) printf("P_jmo: %e\n", P_jmo);
-  P_jpo = (C1[jpo+4*n_cells] - 0.5*d_jpo*(vx_jpo*vx_jpo + vy_jpo*vy_jpo + vz_jpo*vz_jpo))*(gama-1.0);
-  if (P_jpo < 0.0) printf("P_jpo: %e\n", P_jpo);
-  P_kmo = (C1[kmo+4*n_cells] - 0.5*d_kmo*(vx_kmo*vx_kmo + vy_kmo*vy_kmo + vz_kmo*vz_kmo))*(gama-1.0);
-  if (P_kmo < 0.0) printf("P_kmo: %e\n", P_kmo);
-  P_kpo = (C1[kpo+4*n_cells] - 0.5*d_kpo*(vx_kpo*vx_kpo + vy_kpo*vy_kpo + vz_kpo*vz_kpo))*(gama-1.0);
-  if (P_kpo < 0.0) printf("P_kpo: %e\n", P_kpo);
-  d_av = (d_imo+d_ipo+d_jmo+d_jpo+d_kmo+d_kpo)/6.0;
-  vx_av = (vx_imo+vx_ipo+vx_jmo+vx_jpo+vx_kmo+vx_kpo)/6.0;
-  vy_av = (vy_imo+vy_ipo+vy_jmo+vy_jpo+vy_kmo+vy_kpo)/6.0;
-  vz_av = (vz_imo+vz_ipo+vz_jmo+vz_jpo+vz_kmo+vz_kpo)/6.0;
-  P_av = (P_imo+P_ipo+P_jmo+P_jpo+P_kmo+P_kpo)/6.0;
-  //d_av = fmin(fmin(fmin(fmin(fmin(d_imo, d_ipo), d_jmo), d_jpo), d_kmo), d_kpo);
-  //P_av = fmin(fmin(fmin(fmin(fmin(P_imo, P_ipo), P_jmo), P_jpo), P_kmo), P_kpo);
-  C1[id] = d_av;
-  C1[id+1*n_cells] = d_av*vx_ijk;
-  C1[id+2*n_cells] = d_av*vy_ijk;
-  C1[id+3*n_cells] = d_av*vz_ijk;
-  C1[id+4*n_cells] = P_ijk/(gama-1.0) + 0.5*d_av*(vx_ijk*vx_ijk + vy_ijk*vy_ijk + vz_ijk*vz_ijk);
-  C1[id] = C1[imo] = C1[ipo] = C1[jmo] = C1[jpo] = C1[kmo]= C1[kpo] = d_av;
-  C1[id+1*n_cells] = d_av*vx_ijk;
-  C1[id+2*n_cells] = d_av*vy_ijk;
-  C1[id+3*n_cells] = d_av*vz_ijk;
-  C1[id+4*n_cells] = P_ijk/(gama-1.0) + 0.5*d_av*(vx_ijk*vx_ijk + vy_ijk*vy_ijk + vz_ijk*vz_ijk);
-  C1[imo+1*n_cells] = d_av*vx_imo;
-  C1[imo+2*n_cells] = d_av*vy_imo;
-  C1[imo+3*n_cells] = d_av*vz_imo;
-  C1[imo+4*n_cells] = P_imo/(gama-1.0) + 0.5*d_av*(vx_imo*vx_imo + vy_imo*vy_imo + vz_imo*vz_imo);
-  C1[ipo+1*n_cells] = d_av*vx_ipo;
-  C1[ipo+2*n_cells] = d_av*vy_ipo;
-  C1[ipo+3*n_cells] = d_av*vz_ipo;
-  C1[ipo+4*n_cells] = P_ipo/(gama-1.0) + 0.5*d_av*(vx_ipo*vx_ipo + vy_ipo*vy_ipo + vz_ipo*vz_ipo);
-  C1[jmo+1*n_cells] = d_av*vx_jmo;
-  C1[jmo+2*n_cells] = d_av*vy_jmo;
-  C1[jmo+3*n_cells] = d_av*vz_jmo;
-  C1[jmo+4*n_cells] = P_jmo/(gama-1.0) + 0.5*d_av*(vx_jmo*vx_jmo + vy_jmo*vy_jmo + vz_jmo*vz_jmo);
-  C1[jpo+1*n_cells] = d_av*vx_jpo;
-  C1[jpo+2*n_cells] = d_av*vy_jpo;
-  C1[jpo+3*n_cells] = d_av*vz_jpo;
-  C1[jpo+4*n_cells] = P_jpo/(gama-1.0) + 0.5*d_av*(vx_jpo*vx_jpo + vy_jpo*vy_jpo + vz_jpo*vz_jpo);
-  C1[kmo+1*n_cells] = d_av*vx_kmo;
-  C1[kmo+2*n_cells] = d_av*vy_kmo;
-  C1[kmo+3*n_cells] = d_av*vz_kmo;
-  C1[kmo+4*n_cells] = P_kmo/(gama-1.0) + 0.5*d_av*(vx_kmo*vx_kmo + vy_kmo*vy_kmo + vz_kmo*vz_kmo);
-  C1[kpo+1*n_cells] = d_av*vx_kpo;
-  C1[kpo+2*n_cells] = d_av*vy_kpo;
-  C1[kpo+3*n_cells] = d_av*vz_kpo;
-  C1[kpo+4*n_cells] = P_kpo/(gama-1.0) + 0.5*d_av*(vx_kpo*vx_kpo + vy_kpo*vy_kpo + vz_kpo*vz_kpo);
-  #ifdef DE
-  //C1[id+5*n_cells] = P_av/(gama-1.0);
-  #endif
-  */
   Real n = d_av*DENSITY_UNIT/(0.6*MP);
   //Real n = d_av*DENSITY_UNIT/(1.27*MP);
   Real T = P_av*PRESSURE_UNIT/(n*KB);
