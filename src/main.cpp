/*! \file main.cpp
 *  \brief Program to run the grid code. */

#ifdef MPI_CHOLLA
#include <mpi.h>
#include "mpi_routines.h"
#endif
#include <stdio.h>
#include <stdlib.h>
#include <math.h>
#include <string.h>
#include "global.h"
#include "grid3D.h"
#include "io.h"
#include "error_handling.h"

#define OUTPUT
//#define CPU_TIME

int main(int argc, char *argv[])
{
  // timing variables
  double start_total, stop_total, start_step, stop_step;
  #ifdef CPU_TIME
  double stop_init, init_min, init_max, init_avg;
  double start_bound, stop_bound, bound_min, bound_max, bound_avg;
  double start_hydro, stop_hydro, hydro_min, hydro_max, hydro_avg;
  double init, bound, hydro;
  init = bound = hydro = 0;
  #endif //CPU_TIME

  // start the total time
  start_total = get_time();

  /* Initialize MPI communication */
  #ifdef MPI_CHOLLA
  InitializeChollaMPI(&argc, &argv);
  #endif /*MPI_CHOLLA*/

  // declare Cfl coefficient and initial inverse timestep
  Real C_cfl = 0.3; // CFL coefficient 0 < C_cfl < 0.5 
  Real dti = 0; // inverse time step, 1.0 / dt

  // input parameter variables
  char *param_file;
  struct parameters P;
  int nfile = 0; // number of output files
  Real outtime = 0; // current output time

  // SN timing variables
  Real dt_SN = 10.0; // time between SN (code units)
  Real t_SN_next = 0.0;

  // read in command line arguments
  if (argc != 2)
  {
    chprintf("usage: %s <parameter_file>\n", argv[0]);
    chexit(-1);
  } else {
    param_file = argv[1];
  }

  // create the grid
  Grid3D G;

  // read in the parameters
  parse_params (param_file, &P);
  // and output to screen
  chprintf ("Parameter values:  nx = %d, ny = %d, nz = %d, tout = %f, init = %s, boundaries = %d %d %d %d %d %d\n", 
    P.nx, P.ny, P.nz, P.tout, P.init, P.xl_bcnd, P.xu_bcnd, P.yl_bcnd, P.yu_bcnd, P.zl_bcnd, P.zu_bcnd);
  chprintf ("Output directory:  %s\n", P.outdir);


  // initialize the grid
  G.Initialize(&P);
  chprintf("Local number of grid cells: %d %d %d %d\n", G.H.nx_real, G.H.ny_real, G.H.nz_real, G.H.n_cells);


  // Set initial conditions and calculate first dt
  chprintf("Setting initial conditions...\n");
  G.Set_Initial_Conditions(P, C_cfl);
  // set main variables for Read_Grid inital conditions
  if (strcmp(P.init, "Read_Grid") == 0) {
    dti = C_cfl / G.H.dt;
    outtime += G.H.t;
    nfile = P.nfile*P.nfull;
    t_SN_next += G.H.t;
  }

  // set boundary conditions (assign appropriate values to ghost cells)
  chprintf("Setting boundary conditions...\n");
  G.Set_Boundary_Conditions(P);
  chprintf("Boundary conditions set.\n");  

  chprintf("Dimensions of each cell: dx = %f dy = %f dz = %f\n", G.H.dx, G.H.dy, G.H.dz);
  chprintf("Ratio of specific heats gamma = %f\n",gama);
  chprintf("Nstep = %d  Timestep = %f  Simulation time = %f\n", G.H.n_step, G.H.dt, G.H.t);


  #ifdef OUTPUT
  if (strcmp(P.init, "Read_Grid") != 0) {
  // write the initial conditions to file
  chprintf("Writing initial conditions to file...\n");
  WriteData(G, P, nfile);
  }
  // add one to the output file count
  nfile++;
  #endif //OUTPUT
  // increment the next output time
  outtime += P.outstep;

  #ifdef CPU_TIME
  stop_init = get_time();
  init = stop_init - start_total;
  #ifdef MPI_CHOLLA
  init_min = ReduceRealMin(init);
  init_max = ReduceRealMax(init);
  init_avg = ReduceRealAvg(init);
  chprintf("Init  min: %9.4f  max: %9.4f  avg: %9.4f\n", init_min, init_max, init_avg);
  #else
  printf("Init %9.4f\n", init);
  #endif //MPI_CHOLLA
  #endif //CPU_TIME

  // Evolve the grid, one timestep at a time
  chprintf("Starting calculations.\n");
  while (G.H.t < P.tout)
  //while (G.H.n_step < 1)
  {
/*
    for (int j=0; j<G.H.ny; j++) {
      int id = G.H.n_ghost + j*G.H.nx;// + G.H.n_ghost*G.H.nx*G.H.ny;
      printf("%d %f %f %f\n", j, G.C.density[id], G.C.Energy[id], G.C.scalar[id]/G.C.density[id]);
    }
*/
    // get the start time
    start_step = get_time();
    
    // calculate the timestep
    G.set_dt(C_cfl, dti);

    if (G.H.t + G.H.dt > outtime) 
    {
      G.H.dt = outtime - G.H.t;
    }

    // Add supernovae
<<<<<<< HEAD
    Real sn_dti = G.Add_Supernovae_CC85();
    //Real sn_dti = G.Add_Supernovae();

    if (sn_dti > 0) {
      G.H.dt = fmin(G.H.dt, C_cfl/sn_dti);
=======
    //G.Add_Supernovae_CC85();

    /*
    if (G.H.t >= t_SN_next) {
     
      Real sn_dti = G.Add_Supernova();
      if (sn_dti > 0) {
        G.H.dt = fmin(G.H.dt, C_cfl/sn_dti);
      }
      #ifdef MPI_CHOLLA
      G.H.dt = ReduceRealMin(G.H.dt);
      #endif
      t_SN_next += dt_SN;
>>>>>>> 76ec3ab2
    }
    */
    

    // Advance the grid by one timestep
    #ifdef CPU_TIME
    start_hydro = get_time();
    #endif //CPU_TIME
    dti = G.Update_Grid();
    #ifdef CPU_TIME
    stop_hydro = get_time();
    hydro = stop_hydro - start_hydro;
    #ifdef MPI_CHOLLA
    hydro_min = ReduceRealMin(hydro);
    hydro_max = ReduceRealMax(hydro);
    hydro_avg = ReduceRealAvg(hydro);
    #endif //MPI_CHOLLA
    #endif //CPU_TIME
    //printf("%d After Grid Update: %f %f\n", procID, G.H.dt, dti);

    // update the time
    G.H.t += G.H.dt;

    // add one to the timestep count
    G.H.n_step++;

    // set boundary conditions for next time step 
    #ifdef CPU_TIME
    start_bound = get_time();
    #endif //CPU_TIME
    G.Set_Boundary_Conditions(P);
    #ifdef CPU_TIME
    stop_bound = get_time();
    bound = stop_bound - start_bound;
    #ifdef MPI_CHOLLA
    bound_min = ReduceRealMin(bound);
    bound_max = ReduceRealMax(bound);
    bound_avg = ReduceRealAvg(bound);
    #endif //MPI_CHOLLA
    #endif //CPU_TIME

    #ifdef CPU_TIME
    #ifdef MPI_CHOLLA
    chprintf("hydro min: %9.4f  max: %9.4f  avg: %9.4f\n", hydro_min, hydro_max, hydro_avg);
    chprintf("bound min: %9.4f  max: %9.4f  avg: %9.4f\n", bound_min, bound_max, bound_avg);
    #endif //MPI_CHOLLA
    #endif //CPU_TIME


    // get the time to compute the total timestep
    stop_step = get_time();
    stop_total = get_time();
    G.H.t_wall = stop_total-start_total;
    #ifdef MPI_CHOLLA
    G.H.t_wall = ReduceRealMax(G.H.t_wall);
    #endif 
    chprintf("n_step: %d   sim time: %10.7f   sim timestep: %7.4e  timestep time = %9.3f ms   total time = %9.4f s\n", 
      G.H.n_step, G.H.t, G.H.dt, (stop_step-start_step)*1000, G.H.t_wall);

    if (G.H.t == outtime)
    {
      #ifdef OUTPUT
      /*output the grid data*/
      WriteData(G, P, nfile);
      // add one to the output file count
      nfile++;
      #endif //OUTPUT
      // update to the next output time
      outtime += P.outstep;      
    }

/*
    for (int i=0; i<G.H.nx; i++) {
      for (int j=0; j<G.H.ny; j++) {
        for (int k=0; k<G.H.nz; k++) {
          int id = i + j*G.H.nx + k*G.H.nx*G.H.ny;
          if (G.C.density[id] < 0.0 || G.C.density[id] != G.C.density[id]) {
            printf("Failure in cell %d %d %d. Density %e\n", i, j, k, G.C.density[id]);
            chexit(-1);
          }
        }
      }
    }
*/
    

  } /*end loop over timesteps*/

  // free the grid
  G.Reset();

  #ifdef MPI_CHOLLA
  MPI_Finalize();
  #endif /*MPI_CHOLLA*/

  return 0;

}<|MERGE_RESOLUTION|>--- conflicted
+++ resolved
@@ -145,30 +145,23 @@
     }
 
     // Add supernovae
-<<<<<<< HEAD
-    Real sn_dti = G.Add_Supernovae_CC85();
+    //Real sn_dti = G.Add_Supernovae_CC85();
     //Real sn_dti = G.Add_Supernovae();
-
-    if (sn_dti > 0) {
-      G.H.dt = fmin(G.H.dt, C_cfl/sn_dti);
-=======
-    //G.Add_Supernovae_CC85();
 
     /*
     if (G.H.t >= t_SN_next) {
      
       Real sn_dti = G.Add_Supernova();
-      if (sn_dti > 0) {
-        G.H.dt = fmin(G.H.dt, C_cfl/sn_dti);
-      }
-      #ifdef MPI_CHOLLA
-      G.H.dt = ReduceRealMin(G.H.dt);
-      #endif
       t_SN_next += dt_SN;
->>>>>>> 76ec3ab2
     }
     */
-    
+    if (sn_dti > 0) {
+      G.H.dt = fmin(G.H.dt, C_cfl/sn_dti);
+    }
+    #ifdef MPI_CHOLLA
+    G.H.dt = ReduceRealMin(G.H.dt);
+    #endif
+   
 
     // Advance the grid by one timestep
     #ifdef CPU_TIME
